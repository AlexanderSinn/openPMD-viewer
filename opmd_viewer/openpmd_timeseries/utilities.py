--- conflicted
+++ resolved
@@ -172,13 +172,6 @@
     # Get the corresponding new number of bins, and the new range
     hist_size = int( ( hist_range[1] - hist_range[0] ) / hist_spacing )
     hist_range[1] = hist_range[0] + hist_size * hist_spacing
-
-<<<<<<< HEAD
-    return( hist_size, hist_range )
-=======
-    # Convert the range to microns (since this is how particle positions
-    # are returned in the openPMD-viewer)
-    hist_range = [ 1.e6 * hist_range[0], 1.e6 * hist_range[1] ]
 
     return( hist_size, hist_range )
 
@@ -260,5 +253,4 @@
                     cos = (expItheta**mode).real
                     sin = (expItheta**mode).imag
                     F3d[ix, iy, :] += Fcirc[2*mode-1, ir, :]*cos \
-                                    + Fcirc[2*mode, ir, :]*sin
->>>>>>> eed000a3
+                                    + Fcirc[2*mode, ir, :]*sin